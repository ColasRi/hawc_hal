--- conflicted
+++ resolved
@@ -617,19 +617,13 @@
 
         return proj
 
-<<<<<<< HEAD
-    def display_fit(self, smoothing_kernel_sigma=0.1):
+    def display_fit(self, smoothing_kernel_sigma=0.1, display_colorbar=False):
         """
         Make a figure containing 3 maps for each active analysis bins with respectively model, data and residuals.
 
         :param smoothing_kernel_sigma: sigma for the Gaussian smoothing kernel
+        :param display_colorbar: whether or not to display the colorbar in the residuals
         :return: a matplotlib.Figure
-=======
-    def display_fit(self, smoothing_kernel_sigma=0.1, display_colorbar=False):
-        """
-        Display the model, excess and residual maps for each analysis bin (plane).
-        3 columns, len(self._active_planes) lines.
->>>>>>> 430449da
         """
 
         n_point_sources = self._likelihood_model.get_number_of_point_sources()
